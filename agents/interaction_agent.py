import os
from sendgrid import SendGridAPIClient
from sendgrid.helpers.mail import Mail, Header
from dotenv import load_dotenv
<<<<<<< HEAD
import sendgrid
from typing import Dict, Any, Optional, List, Tuple
from datetime import datetime
import re
from .vector_store import VectorStore

print("SendGrid library is installed and accessible.")
=======
>>>>>>> d497a57c

class InteractionAgent:
    def __init__(self):
        load_dotenv()
        self.sendgrid_api_key = os.getenv('SENDGRID_API_KEY')
        self.sender_email = os.getenv('SENDER_EMAIL')
        self.human_support_email = "andrew@thecodercollective.com"
        self.candidate_profiles = {}
        self.vector_store = None  # Will be initialized later if needed
        self.conversation_history = {}  # Store conversation history by candidate_id

<<<<<<< HEAD
    def update_candidate_knowledge(self, candidate_id: str, profile_data: Dict[str, Any]):
        """Update our knowledge about a candidate based on their profile data."""
        self.candidate_profiles[candidate_id] = profile_data
=======
    def contact_candidate(self, job_match):
        """Sends an email to the candidate about the job opportunity."""
        recipient_email = job_match.get('email', 'harrrisonfranke@gmail.com')
        job_title = job_match.get('title', 'Senior Backend Engineer')
        company = job_match.get('company', 'Hedra')
>>>>>>> d497a57c

    def get_personalized_greeting(self, candidate_id: str) -> str:
        """Generate a personalized greeting based on candidate data."""
        profile = self.candidate_profiles.get(candidate_id, {})
        candidate_name = profile.get('processed_data', {}).get('candidate_name', '')
        current_role = profile.get('processed_data', {}).get('current_role', '')
        
        if candidate_name:
            greeting = f"Hi {candidate_name.split()[0]}"
            if current_role:
                greeting += f", hope you're doing well in your role as {current_role}"
            return greeting + "!"
        
        return "Hi there!"

    def evaluate_job_match(self, candidate_id: str, job_details: Dict[str, Any]) -> Dict[str, Any]:
        """Evaluate how well a job matches the candidate's preferences."""
        profile = self.candidate_profiles.get(candidate_id, {})
        processed_data = profile.get('processed_data', {})
        
        match_reasons = []
        dealbreakers = []
        
        # Location match
        if processed_data.get('preferred_locations'):
            candidate_cities = [loc.get('city', '').lower() for loc in processed_data['preferred_locations']]
            job_cities = [city.lower() for city in job_details.get('role_details', {}).get('city', [])]
            
            if any(city in candidate_cities for city in job_cities):
                match_reasons.append("Location matches preferences")
        
        # Salary match
        if processed_data.get('salary_expectations', {}).get('min'):
            job_salary = job_details.get('salary_range', {})
            if job_salary.get('max', 0) >= processed_data['salary_expectations']['min']:
                match_reasons.append("Salary meets expectations")
            else:
                dealbreakers.append("Salary below minimum expectations")
        
        # Tech stack match
        if processed_data.get('tech_stack') and job_details.get('tech_stack'):
            matching_tech = set(job_details['tech_stack']) & set(processed_data['tech_stack'])
            if matching_tech:
                match_reasons.append(f"Matching technologies: {', '.join(matching_tech)}")
        
        return {
            "match_quality": "poor" if dealbreakers else "good" if match_reasons else "neutral",
            "match_reasons": match_reasons,
            "dealbreakers": dealbreakers
        }

    def generate_personalized_content(self, candidate_id: str, job_details: Dict[str, Any]) -> str:
        """Generate personalized email content based on candidate preferences and job details."""
        profile = self.candidate_profiles.get(candidate_id, {})
        processed_data = profile.get('processed_data', {})
        
        # Start with HTML template
        content_parts = ['<div style="font-family: Arial, sans-serif; line-height: 1.6; color: #333;">']
        
        # Personalized greeting
        content_parts.append(f'<p>{self.get_personalized_greeting(candidate_id)}</p>')
        
        # Job introduction
        content_parts.append('<p>I came across an exciting opportunity that aligns with your interests and experience.</p>')
        
        # Role details in a styled box
        content_parts.append('''
            <div style="background-color: #f8f9fa; padding: 15px; border-radius: 5px; margin: 15px 0;">
                <p style="margin: 0;"><strong>Role:</strong> {title}</p>
                <p style="margin: 5px 0;"><strong>Company:</strong> {company}</p>
            </div>
        '''.format(title=job_details.get('title'), company=job_details.get('company')))
        
        # Personalized match points
        match_eval = self.evaluate_job_match(candidate_id, job_details)
        if match_eval['match_reasons']:
            content_parts.append('<p>I thought this would be particularly interesting for you because:</p>')
            content_parts.append('<ul style="margin: 10px 0; padding-left: 20px;">')
            for reason in match_eval['match_reasons']:
                content_parts.append(f'<li>{reason}</li>')
            content_parts.append('</ul>')
        
        # Tech stack alignment if relevant
        if processed_data.get('tech_stack') and job_details.get('tech_stack'):
            matching_tech = set(job_details['tech_stack']) & set(processed_data['tech_stack'])
            if matching_tech:
                content_parts.append(f'<p>The role involves technologies you\'re experienced with: <strong>{", ".join(matching_tech)}</strong></p>')
        
        # Career growth alignment
        if processed_data.get('career_goals'):
            content_parts.append(f'<p>This opportunity could align well with your career goals in {", ".join(processed_data["career_goals"])}.</p>')
        
        # Call to action
        content_parts.append('''
            <p style="margin-top: 20px;">Would you be interested in learning more about this role? If so, I'd be happy to provide additional details and discuss next steps.</p>
        ''')
        
        # Closing
        content_parts.append('''
            <p style="margin-top: 20px;">Looking forward to hearing from you!</p>
            <p style="margin-top: 20px;">
                Yours in Recruitment,<br>
                <span style="color: #2b5a8e; font-weight: bold;">Anita</span>
            </p>
        ''')
        
        # Close the main div
        content_parts.append('</div>')
        
        return '\n'.join(content_parts)

    def add_thread_headers(self, message: Mail, job_id: str, candidate_id: str, thread_type: str = 'reply'):
        """Add thread tracking headers to a SendGrid message."""
        message.header = Header("X-Job-ID", job_id)
        message.header = Header("X-Candidate-ID", candidate_id)
        message.header = Header("X-Thread-Type", thread_type)
        return message

    def contact_candidate(self, candidate_id: str, job_match: Dict[str, Any]) -> Dict[str, Any]:
        """Sends a personalized email to the candidate about the job opportunity."""
        # Store job data in conversation history
        if 'id' in job_match:
            self.conversation_history[job_match['id']] = job_match
        
        profile = self.candidate_profiles.get(candidate_id)
        if not profile:
            return {
                'status': 'error',
                'error': 'Candidate profile not found',
                'candidate_id': candidate_id
            }

        # Get candidate email from processed data
        processed_data = profile.get('processed_data', {})
        recipient_email = processed_data.get('contact_information', '')
        if not recipient_email:
            return {
                'status': 'error',
                'error': 'Candidate email not found',
                'candidate_id': candidate_id
            }

        # Generate personalized content
        email_content = self.generate_personalized_content(candidate_id, job_match)

        # Add thread identifiers in a hidden div
        thread_info = f'''
        <div style="display:none">
            candidate_id:{candidate_id}
            job_id:{job_match['id']}
        </div>
        '''
        email_content = email_content.replace('</div>', f'{thread_info}</div>')

        # Create the email message with custom headers
        message = Mail(
            from_email=self.sender_email,
            to_emails=recipient_email,
<<<<<<< HEAD
            subject=f"Exciting Opportunity: {job_match.get('title')} at {job_match.get('company')} [job_id={job_match['id']};candidate_id={candidate_id}]",
            html_content=email_content
=======
            subject=f"Exciting Opportunity: {job_title} at {company}",
            html_content=f"""
            <p>Hi Andrew,</p>
            <p>I hope you're doing well! I came across an exciting opportunity that aligns with your profile and wanted to share it with you.</p>

            <p><strong>Role:</strong> {job_title}<br>
            <strong>Company:</strong> {company}</p>

            <p>You can find more details about the position here:<br>
            <a href="https://www.paraform.com/share/hedra/cm2pcqjin002il90czttxt1sy" target="_blank">Job Details</a></p>

            <p>Would you be interested in learning more? I'd be happy to hop on a quick call to discuss the role in detail and answer any questions you may have.</p>

            <p>If you'd like us to present your profile to the hiring manager, just reply with <strong>1-2 bullet points</strong> highlighting why you'd be a great fit, and I'll submit your application.</p>

            <p>Not interested? No worries! Let me know (along with <strong>1-2 reasons why</strong>)—this helps us refine our matching algorithm and ensure better opportunities for you in the future.</p>

            <p>Looking forward to your thoughts!</p>

            <p>Best,<br>
            <strong>Anita</strong><br>
            <em>Your AI Recruiter</em></p>
            """
>>>>>>> d497a57c
        )
        
        # Add thread tracking headers
        message = self.add_thread_headers(message, job_match['id'], candidate_id, 'initial_contact')

        try:
            sg = SendGridAPIClient(self.sendgrid_api_key)
            response = sg.send(message)
            
            return {
                'status': 'success',
                'recipient': recipient_email,
                'subject': message.subject,
                'response_code': response.status_code,
                'personalization_data': {
                    'match_evaluation': self.evaluate_job_match(candidate_id, job_match),
                    'timestamp': datetime.utcnow().isoformat()
                }
            }
        except Exception as e:
            return {
                'status': 'error',
                'error': str(e),
<<<<<<< HEAD
                'recipient': recipient_email,
                'candidate_id': candidate_id
            }

    def extract_questions(self, email_content: str) -> List[str]:
        """Extract questions from email content using various patterns."""
        questions = []
        
        # Pattern 1: Sentences ending with question mark
        question_pattern1 = r'[^.!?]*\?'
        questions.extend(re.findall(question_pattern1, email_content))
        
        # Pattern 2: Common question starters
        question_starters = r'(can|could|what|when|where|which|who|why|how|is|are|will|would|should|do|does|did).*?[.!?]'
        potential_questions = re.findall(question_starters, email_content, re.IGNORECASE)
        questions.extend([q for q in potential_questions if '?' in q])
        
        return list(set(questions))

    def search_job_information(self, job_id: str, question: str) -> Optional[Dict[str, Any]]:
        """Search for job-related information in the vector database or direct job data."""
        try:
            # Create a mapping of question topics to job data fields
            topic_mapping = {
                r'salary|compensation|pay': ('role_details', 'salary_range'),
                r'location|where|office': ('role_details', 'city'),
                r'tech|stack|technology|framework': ('tech_stack',),
                r'company|about': ('description',),
                r'requirements|qualifications': ('role_details', 'requirements'),
                r'benefits|perks': ('role_details', 'benefits'),
                r'remote|work from home': ('role_details', 'work_arrangement'),
                r'interview|process': ('role_details', 'interview_process'),
                r'team|group|department': ('role_details', 'team'),
                r'responsibilities|duties': ('role_details', 'responsibilities')
            }
            
            # Get job data from vector store or direct data
            if self.vector_store is not None:
                job_response = self.vector_store.jobs_index.fetch(ids=[job_id])
                if not job_response.vectors:
                    return None
                job_data = job_response.vectors[job_id].metadata
            else:
                # Use the job data directly from the conversation history
                job_data = self.conversation_history.get(job_id)
                if not job_data:
                    return None
            
            # Find relevant information based on question
            for pattern, fields in topic_mapping.items():
                if re.search(pattern, question, re.IGNORECASE):
                    # Navigate through nested dictionary using the fields tuple
                    current_data = job_data
                    for field in fields:
                        if isinstance(current_data, dict) and field in current_data:
                            current_data = current_data[field]
                        else:
                            current_data = None
                            break
                    
                    if current_data:
                        return {
                            'topic': pattern.split('|')[0],
                            'information': current_data
                        }
            
            return None
            
        except Exception as e:
            print(f"Error searching job information: {str(e)}")
            return None

    def format_answer(self, question: str, answer_data: Dict[str, Any]) -> str:
        """Format the answer in a natural, conversational way."""
        topic = answer_data['topic']
        info = answer_data['information']
        
        # Format based on topic
        if topic == 'salary':
            return f"Regarding compensation, this role offers {info}."
        elif topic == 'location':
            if isinstance(info, list):
                locations = ', '.join(info)
                return f"The role is located in {locations}."
            return f"The role is located in {info}."
        elif topic == 'tech':
            if isinstance(info, list):
                techs = ', '.join(info)
                return f"The technology stack for this role includes: {techs}."
            return f"The technology stack for this role includes: {info}."
        else:
            return str(info)

    def forward_to_human(self, candidate_id: str, email_content: str, job_id: str) -> Dict[str, Any]:
        """Forward the email to human support."""
        try:
            profile = self.candidate_profiles.get(candidate_id, {})
            candidate_name = profile.get('processed_data', {}).get('candidate_name', 'Unknown Candidate')
            
            forward_content = f'''
            <div style="font-family: Arial, sans-serif; line-height: 1.6; color: #333;">
                <p><strong>HUMAN IN THE LOOP REQUIRED</strong></p>
                <p>Candidate: {candidate_name} (ID: {candidate_id})</p>
                <p>Job ID: {job_id}</p>
                <p>Original Email:</p>
                <div style="margin-left: 20px; padding: 10px; border-left: 2px solid #ccc;">
                    {email_content}
                </div>
                <p>Unable to automatically process this inquiry. Human response needed.</p>
            </div>
            '''
            
            message = Mail(
                from_email=self.sender_email,
                to_emails=self.human_support_email,
                subject=f"HUMAN IN THE LOOP - Question from {candidate_name}",
                html_content=forward_content
            )
            
            sg = SendGridAPIClient(self.sendgrid_api_key)
            response = sg.send(message)
            
            return {
                'status': 'forwarded',
                'message': 'Email forwarded to human support',
                'response_code': response.status_code
            }
            
        except Exception as e:
            return {
                'status': 'error',
                'error': str(e)
            }

    def handle_candidate_reply(self, candidate_id: str, email_content: str, job_id: str) -> Dict[str, Any]:
        """Process a candidate's email reply and generate appropriate response."""
        try:
            # Extract questions from the email
            questions = self.extract_questions(email_content)
            
            if not questions:
                return self.forward_to_human(candidate_id, email_content, job_id)
            
            # Try to answer each question
            answers = []
            needs_human = False
            
            for question in questions:
                answer_data = self.search_job_information(job_id, question)
                if answer_data:
                    answers.append(self.format_answer(question, answer_data))
                else:
                    needs_human = True
                    break
            
            if needs_human or not answers:
                return self.forward_to_human(candidate_id, email_content, job_id)
            
            # Send response to candidate
            response_content = f'''
            <div style="font-family: Arial, sans-serif; line-height: 1.6; color: #333;">
                <p>Thank you for your questions! Here are the details you requested:</p>
                <ul style="margin: 10px 0; padding-left: 20px;">
                    {"".join(f"<li>{answer}</li>" for answer in answers)}
                </ul>
                <p>Is there anything else you'd like to know about this opportunity?</p>
                <p style="margin-top: 20px;">
                    Yours in Recruitment,<br>
                    <span style="color: #2b5a8e; font-weight: bold;">Anita</span>
                </p>
                <div style="display:none">
                    candidate_id:{candidate_id}
                    job_id:{job_id}
                </div>
            </div>
            '''
            
            profile = self.candidate_profiles.get(candidate_id, {})
            recipient_email = profile.get('processed_data', {}).get('contact_information', '')
            
            message = Mail(
                from_email=self.sender_email,
                to_emails=recipient_email,
                subject=f"RE: Your questions about the position [job_id={job_id};candidate_id={candidate_id}]",
                html_content=response_content
            )
            
            # Add thread tracking headers
            message = self.add_thread_headers(message, job_id, candidate_id, 'reply')
            
            sg = SendGridAPIClient(self.sendgrid_api_key)
            response = sg.send(message)
            
            return {
                'status': 'success',
                'message': 'Response sent to candidate',
                'answers': answers,
                'response_code': response.status_code
            }
            
        except Exception as e:
            return {
                'status': 'error',
                'error': str(e)
=======
                'recipient': recipient_email
            }

    def test_email(self):
        """Tests the email sending functionality."""
        recipient_email = "arschuessler90@gmail.com"

        message = Mail(
            from_email=self.sender_email,
            to_emails=recipient_email,
            subject="Test Email",
            html_content="<p>This is a test email from SendGrid.</p>"
        )

        try:
            sg = SendGridAPIClient(self.sendgrid_api_key)
            response = sg.send(message)
            return {
                'status': 'success',
                'recipient': recipient_email,
                'subject': message.subject,
                'response_code': response.status_code
            }
        except Exception as e:
            return {
                'status': 'error',
                'error': str(e),
                'recipient': recipient_email
>>>>>>> d497a57c
            }<|MERGE_RESOLUTION|>--- conflicted
+++ resolved
@@ -1,201 +1,24 @@
 import os
 from sendgrid import SendGridAPIClient
-from sendgrid.helpers.mail import Mail, Header
+from sendgrid.helpers.mail import Mail
 from dotenv import load_dotenv
-<<<<<<< HEAD
-import sendgrid
-from typing import Dict, Any, Optional, List, Tuple
-from datetime import datetime
-import re
-from .vector_store import VectorStore
-
-print("SendGrid library is installed and accessible.")
-=======
->>>>>>> d497a57c
 
 class InteractionAgent:
     def __init__(self):
         load_dotenv()
         self.sendgrid_api_key = os.getenv('SENDGRID_API_KEY')
-        self.sender_email = os.getenv('SENDER_EMAIL')
-        self.human_support_email = "andrew@thecodercollective.com"
-        self.candidate_profiles = {}
-        self.vector_store = None  # Will be initialized later if needed
-        self.conversation_history = {}  # Store conversation history by candidate_id
+        self.sender_email = os.getenv('SENDER_EMAIL')  # Use the sender email from the environment
 
-<<<<<<< HEAD
-    def update_candidate_knowledge(self, candidate_id: str, profile_data: Dict[str, Any]):
-        """Update our knowledge about a candidate based on their profile data."""
-        self.candidate_profiles[candidate_id] = profile_data
-=======
     def contact_candidate(self, job_match):
         """Sends an email to the candidate about the job opportunity."""
         recipient_email = job_match.get('email', 'harrrisonfranke@gmail.com')
         job_title = job_match.get('title', 'Senior Backend Engineer')
         company = job_match.get('company', 'Hedra')
->>>>>>> d497a57c
 
-    def get_personalized_greeting(self, candidate_id: str) -> str:
-        """Generate a personalized greeting based on candidate data."""
-        profile = self.candidate_profiles.get(candidate_id, {})
-        candidate_name = profile.get('processed_data', {}).get('candidate_name', '')
-        current_role = profile.get('processed_data', {}).get('current_role', '')
-        
-        if candidate_name:
-            greeting = f"Hi {candidate_name.split()[0]}"
-            if current_role:
-                greeting += f", hope you're doing well in your role as {current_role}"
-            return greeting + "!"
-        
-        return "Hi there!"
-
-    def evaluate_job_match(self, candidate_id: str, job_details: Dict[str, Any]) -> Dict[str, Any]:
-        """Evaluate how well a job matches the candidate's preferences."""
-        profile = self.candidate_profiles.get(candidate_id, {})
-        processed_data = profile.get('processed_data', {})
-        
-        match_reasons = []
-        dealbreakers = []
-        
-        # Location match
-        if processed_data.get('preferred_locations'):
-            candidate_cities = [loc.get('city', '').lower() for loc in processed_data['preferred_locations']]
-            job_cities = [city.lower() for city in job_details.get('role_details', {}).get('city', [])]
-            
-            if any(city in candidate_cities for city in job_cities):
-                match_reasons.append("Location matches preferences")
-        
-        # Salary match
-        if processed_data.get('salary_expectations', {}).get('min'):
-            job_salary = job_details.get('salary_range', {})
-            if job_salary.get('max', 0) >= processed_data['salary_expectations']['min']:
-                match_reasons.append("Salary meets expectations")
-            else:
-                dealbreakers.append("Salary below minimum expectations")
-        
-        # Tech stack match
-        if processed_data.get('tech_stack') and job_details.get('tech_stack'):
-            matching_tech = set(job_details['tech_stack']) & set(processed_data['tech_stack'])
-            if matching_tech:
-                match_reasons.append(f"Matching technologies: {', '.join(matching_tech)}")
-        
-        return {
-            "match_quality": "poor" if dealbreakers else "good" if match_reasons else "neutral",
-            "match_reasons": match_reasons,
-            "dealbreakers": dealbreakers
-        }
-
-    def generate_personalized_content(self, candidate_id: str, job_details: Dict[str, Any]) -> str:
-        """Generate personalized email content based on candidate preferences and job details."""
-        profile = self.candidate_profiles.get(candidate_id, {})
-        processed_data = profile.get('processed_data', {})
-        
-        # Start with HTML template
-        content_parts = ['<div style="font-family: Arial, sans-serif; line-height: 1.6; color: #333;">']
-        
-        # Personalized greeting
-        content_parts.append(f'<p>{self.get_personalized_greeting(candidate_id)}</p>')
-        
-        # Job introduction
-        content_parts.append('<p>I came across an exciting opportunity that aligns with your interests and experience.</p>')
-        
-        # Role details in a styled box
-        content_parts.append('''
-            <div style="background-color: #f8f9fa; padding: 15px; border-radius: 5px; margin: 15px 0;">
-                <p style="margin: 0;"><strong>Role:</strong> {title}</p>
-                <p style="margin: 5px 0;"><strong>Company:</strong> {company}</p>
-            </div>
-        '''.format(title=job_details.get('title'), company=job_details.get('company')))
-        
-        # Personalized match points
-        match_eval = self.evaluate_job_match(candidate_id, job_details)
-        if match_eval['match_reasons']:
-            content_parts.append('<p>I thought this would be particularly interesting for you because:</p>')
-            content_parts.append('<ul style="margin: 10px 0; padding-left: 20px;">')
-            for reason in match_eval['match_reasons']:
-                content_parts.append(f'<li>{reason}</li>')
-            content_parts.append('</ul>')
-        
-        # Tech stack alignment if relevant
-        if processed_data.get('tech_stack') and job_details.get('tech_stack'):
-            matching_tech = set(job_details['tech_stack']) & set(processed_data['tech_stack'])
-            if matching_tech:
-                content_parts.append(f'<p>The role involves technologies you\'re experienced with: <strong>{", ".join(matching_tech)}</strong></p>')
-        
-        # Career growth alignment
-        if processed_data.get('career_goals'):
-            content_parts.append(f'<p>This opportunity could align well with your career goals in {", ".join(processed_data["career_goals"])}.</p>')
-        
-        # Call to action
-        content_parts.append('''
-            <p style="margin-top: 20px;">Would you be interested in learning more about this role? If so, I'd be happy to provide additional details and discuss next steps.</p>
-        ''')
-        
-        # Closing
-        content_parts.append('''
-            <p style="margin-top: 20px;">Looking forward to hearing from you!</p>
-            <p style="margin-top: 20px;">
-                Yours in Recruitment,<br>
-                <span style="color: #2b5a8e; font-weight: bold;">Anita</span>
-            </p>
-        ''')
-        
-        # Close the main div
-        content_parts.append('</div>')
-        
-        return '\n'.join(content_parts)
-
-    def add_thread_headers(self, message: Mail, job_id: str, candidate_id: str, thread_type: str = 'reply'):
-        """Add thread tracking headers to a SendGrid message."""
-        message.header = Header("X-Job-ID", job_id)
-        message.header = Header("X-Candidate-ID", candidate_id)
-        message.header = Header("X-Thread-Type", thread_type)
-        return message
-
-    def contact_candidate(self, candidate_id: str, job_match: Dict[str, Any]) -> Dict[str, Any]:
-        """Sends a personalized email to the candidate about the job opportunity."""
-        # Store job data in conversation history
-        if 'id' in job_match:
-            self.conversation_history[job_match['id']] = job_match
-        
-        profile = self.candidate_profiles.get(candidate_id)
-        if not profile:
-            return {
-                'status': 'error',
-                'error': 'Candidate profile not found',
-                'candidate_id': candidate_id
-            }
-
-        # Get candidate email from processed data
-        processed_data = profile.get('processed_data', {})
-        recipient_email = processed_data.get('contact_information', '')
-        if not recipient_email:
-            return {
-                'status': 'error',
-                'error': 'Candidate email not found',
-                'candidate_id': candidate_id
-            }
-
-        # Generate personalized content
-        email_content = self.generate_personalized_content(candidate_id, job_match)
-
-        # Add thread identifiers in a hidden div
-        thread_info = f'''
-        <div style="display:none">
-            candidate_id:{candidate_id}
-            job_id:{job_match['id']}
-        </div>
-        '''
-        email_content = email_content.replace('</div>', f'{thread_info}</div>')
-
-        # Create the email message with custom headers
+        # Create the email message
         message = Mail(
-            from_email=self.sender_email,
+            from_email=self.sender_email,  # Use the sender email from the environment
             to_emails=recipient_email,
-<<<<<<< HEAD
-            subject=f"Exciting Opportunity: {job_match.get('title')} at {job_match.get('company')} [job_id={job_match['id']};candidate_id={candidate_id}]",
-            html_content=email_content
-=======
             subject=f"Exciting Opportunity: {job_title} at {company}",
             html_content=f"""
             <p>Hi Andrew,</p>
@@ -219,236 +42,21 @@
             <strong>Anita</strong><br>
             <em>Your AI Recruiter</em></p>
             """
->>>>>>> d497a57c
         )
-        
-        # Add thread tracking headers
-        message = self.add_thread_headers(message, job_match['id'], candidate_id, 'initial_contact')
 
         try:
             sg = SendGridAPIClient(self.sendgrid_api_key)
             response = sg.send(message)
-            
             return {
                 'status': 'success',
                 'recipient': recipient_email,
                 'subject': message.subject,
-                'response_code': response.status_code,
-                'personalization_data': {
-                    'match_evaluation': self.evaluate_job_match(candidate_id, job_match),
-                    'timestamp': datetime.utcnow().isoformat()
-                }
+                'response_code': response.status_code
             }
         except Exception as e:
             return {
                 'status': 'error',
                 'error': str(e),
-<<<<<<< HEAD
-                'recipient': recipient_email,
-                'candidate_id': candidate_id
-            }
-
-    def extract_questions(self, email_content: str) -> List[str]:
-        """Extract questions from email content using various patterns."""
-        questions = []
-        
-        # Pattern 1: Sentences ending with question mark
-        question_pattern1 = r'[^.!?]*\?'
-        questions.extend(re.findall(question_pattern1, email_content))
-        
-        # Pattern 2: Common question starters
-        question_starters = r'(can|could|what|when|where|which|who|why|how|is|are|will|would|should|do|does|did).*?[.!?]'
-        potential_questions = re.findall(question_starters, email_content, re.IGNORECASE)
-        questions.extend([q for q in potential_questions if '?' in q])
-        
-        return list(set(questions))
-
-    def search_job_information(self, job_id: str, question: str) -> Optional[Dict[str, Any]]:
-        """Search for job-related information in the vector database or direct job data."""
-        try:
-            # Create a mapping of question topics to job data fields
-            topic_mapping = {
-                r'salary|compensation|pay': ('role_details', 'salary_range'),
-                r'location|where|office': ('role_details', 'city'),
-                r'tech|stack|technology|framework': ('tech_stack',),
-                r'company|about': ('description',),
-                r'requirements|qualifications': ('role_details', 'requirements'),
-                r'benefits|perks': ('role_details', 'benefits'),
-                r'remote|work from home': ('role_details', 'work_arrangement'),
-                r'interview|process': ('role_details', 'interview_process'),
-                r'team|group|department': ('role_details', 'team'),
-                r'responsibilities|duties': ('role_details', 'responsibilities')
-            }
-            
-            # Get job data from vector store or direct data
-            if self.vector_store is not None:
-                job_response = self.vector_store.jobs_index.fetch(ids=[job_id])
-                if not job_response.vectors:
-                    return None
-                job_data = job_response.vectors[job_id].metadata
-            else:
-                # Use the job data directly from the conversation history
-                job_data = self.conversation_history.get(job_id)
-                if not job_data:
-                    return None
-            
-            # Find relevant information based on question
-            for pattern, fields in topic_mapping.items():
-                if re.search(pattern, question, re.IGNORECASE):
-                    # Navigate through nested dictionary using the fields tuple
-                    current_data = job_data
-                    for field in fields:
-                        if isinstance(current_data, dict) and field in current_data:
-                            current_data = current_data[field]
-                        else:
-                            current_data = None
-                            break
-                    
-                    if current_data:
-                        return {
-                            'topic': pattern.split('|')[0],
-                            'information': current_data
-                        }
-            
-            return None
-            
-        except Exception as e:
-            print(f"Error searching job information: {str(e)}")
-            return None
-
-    def format_answer(self, question: str, answer_data: Dict[str, Any]) -> str:
-        """Format the answer in a natural, conversational way."""
-        topic = answer_data['topic']
-        info = answer_data['information']
-        
-        # Format based on topic
-        if topic == 'salary':
-            return f"Regarding compensation, this role offers {info}."
-        elif topic == 'location':
-            if isinstance(info, list):
-                locations = ', '.join(info)
-                return f"The role is located in {locations}."
-            return f"The role is located in {info}."
-        elif topic == 'tech':
-            if isinstance(info, list):
-                techs = ', '.join(info)
-                return f"The technology stack for this role includes: {techs}."
-            return f"The technology stack for this role includes: {info}."
-        else:
-            return str(info)
-
-    def forward_to_human(self, candidate_id: str, email_content: str, job_id: str) -> Dict[str, Any]:
-        """Forward the email to human support."""
-        try:
-            profile = self.candidate_profiles.get(candidate_id, {})
-            candidate_name = profile.get('processed_data', {}).get('candidate_name', 'Unknown Candidate')
-            
-            forward_content = f'''
-            <div style="font-family: Arial, sans-serif; line-height: 1.6; color: #333;">
-                <p><strong>HUMAN IN THE LOOP REQUIRED</strong></p>
-                <p>Candidate: {candidate_name} (ID: {candidate_id})</p>
-                <p>Job ID: {job_id}</p>
-                <p>Original Email:</p>
-                <div style="margin-left: 20px; padding: 10px; border-left: 2px solid #ccc;">
-                    {email_content}
-                </div>
-                <p>Unable to automatically process this inquiry. Human response needed.</p>
-            </div>
-            '''
-            
-            message = Mail(
-                from_email=self.sender_email,
-                to_emails=self.human_support_email,
-                subject=f"HUMAN IN THE LOOP - Question from {candidate_name}",
-                html_content=forward_content
-            )
-            
-            sg = SendGridAPIClient(self.sendgrid_api_key)
-            response = sg.send(message)
-            
-            return {
-                'status': 'forwarded',
-                'message': 'Email forwarded to human support',
-                'response_code': response.status_code
-            }
-            
-        except Exception as e:
-            return {
-                'status': 'error',
-                'error': str(e)
-            }
-
-    def handle_candidate_reply(self, candidate_id: str, email_content: str, job_id: str) -> Dict[str, Any]:
-        """Process a candidate's email reply and generate appropriate response."""
-        try:
-            # Extract questions from the email
-            questions = self.extract_questions(email_content)
-            
-            if not questions:
-                return self.forward_to_human(candidate_id, email_content, job_id)
-            
-            # Try to answer each question
-            answers = []
-            needs_human = False
-            
-            for question in questions:
-                answer_data = self.search_job_information(job_id, question)
-                if answer_data:
-                    answers.append(self.format_answer(question, answer_data))
-                else:
-                    needs_human = True
-                    break
-            
-            if needs_human or not answers:
-                return self.forward_to_human(candidate_id, email_content, job_id)
-            
-            # Send response to candidate
-            response_content = f'''
-            <div style="font-family: Arial, sans-serif; line-height: 1.6; color: #333;">
-                <p>Thank you for your questions! Here are the details you requested:</p>
-                <ul style="margin: 10px 0; padding-left: 20px;">
-                    {"".join(f"<li>{answer}</li>" for answer in answers)}
-                </ul>
-                <p>Is there anything else you'd like to know about this opportunity?</p>
-                <p style="margin-top: 20px;">
-                    Yours in Recruitment,<br>
-                    <span style="color: #2b5a8e; font-weight: bold;">Anita</span>
-                </p>
-                <div style="display:none">
-                    candidate_id:{candidate_id}
-                    job_id:{job_id}
-                </div>
-            </div>
-            '''
-            
-            profile = self.candidate_profiles.get(candidate_id, {})
-            recipient_email = profile.get('processed_data', {}).get('contact_information', '')
-            
-            message = Mail(
-                from_email=self.sender_email,
-                to_emails=recipient_email,
-                subject=f"RE: Your questions about the position [job_id={job_id};candidate_id={candidate_id}]",
-                html_content=response_content
-            )
-            
-            # Add thread tracking headers
-            message = self.add_thread_headers(message, job_id, candidate_id, 'reply')
-            
-            sg = SendGridAPIClient(self.sendgrid_api_key)
-            response = sg.send(message)
-            
-            return {
-                'status': 'success',
-                'message': 'Response sent to candidate',
-                'answers': answers,
-                'response_code': response.status_code
-            }
-            
-        except Exception as e:
-            return {
-                'status': 'error',
-                'error': str(e)
-=======
                 'recipient': recipient_email
             }
 
@@ -477,5 +85,4 @@
                 'status': 'error',
                 'error': str(e),
                 'recipient': recipient_email
->>>>>>> d497a57c
             }