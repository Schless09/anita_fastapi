--- conflicted
+++ resolved
@@ -29,11 +29,6 @@
 import time
 import re
 from urllib.parse import urlparse
-<<<<<<< HEAD
-=======
-from fastapi.background import BackgroundTasks
-from redis_client import redis_client
->>>>>>> bb1da45a
 
 # Load environment variables
 load_dotenv()
@@ -45,6 +40,9 @@
 
 # Initialize OpenAI client
 openai_client = openai.OpenAI(api_key=OPENAI_API_KEY)
+
+# Initialize in-memory storage for job statuses
+job_statuses: Dict[str, Dict[str, Any]] = {}
 
 # Job analysis prompt template
 JOB_ANALYSIS_PROMPT = """
@@ -161,9 +159,6 @@
 {raw_text}
 """
 
-# Initialize call status tracking
-call_statuses = {}
-
 # Initialize Pinecone
 pc = Pinecone(api_key=os.getenv("PINECONE_API_KEY"))
 job_index = pc.Index("job-details")
@@ -991,7 +986,6 @@
     """
     try:
         client = OpenAI(api_key=os.getenv("OPENAI_API_KEY"))
-<<<<<<< HEAD
         
         prompt = f"""
         Extract job-related information from the following transcript and format it according to the JobSubmission model.
@@ -1194,27 +1188,6 @@
             "industry_vertical": string,
             "company_vision": string,
             "company_growth_story": string,
-=======
-        
-        prompt = f"""
-        Extract job-related information from the following transcript and format it according to the JobSubmission model.
-        Only include information that is explicitly mentioned in the transcript.
-        Format the response as a JSON object with the following structure:
-        {{
-            "company_name": string or null,
-            "company_url": string or null,
-            "company_stage": string or null,
-            "most_recent_funding_round_amount": string or null,
-            "total_funding_amount": string or null,
-            "investors": array of strings or null,
-            "team_size": string or null,
-            "founding_year": string or null,
-            "company_mission": string or null,
-            "target_market": array of strings or null,
-            "industry_vertical": string or null,
-            "company_vision": string or null,
-            "company_growth_story": string or null,
->>>>>>> bb1da45a
             "company_culture": {{
                 "work_environment": string,
                 "decision_making": string,
@@ -1222,7 +1195,6 @@
                 "risk_tolerance": string,
                 "values": string
             }},
-<<<<<<< HEAD
             "job_title": string,
             "positions_available": string,
             "hiring_urgency": string,
@@ -1282,77 +1254,6 @@
 
         Text to analyze:
         {raw_text}
-=======
-            "job_title": string or null,
-            "job_url": string or null,
-            "positions_available": string or null,
-            "hiring_urgency": string or null,
-            "seniority_level": string or null,
-            "work_arrangement": string or null,
-            "city": array of strings or null,
-            "state": array of strings or null,
-            "visa_sponsorship": string or null,
-            "work_authorization": array of strings or null,
-            "salary_range": string or null,
-            "equity_range": string or null,
-            "reporting_structure": string or null,
-            "team_composition": string or null,
-            "role_status": string or null,
-            "role_category": string or null,
-            "tech_stack_must_haves": array of strings or null,
-            "tech_stack_nice_to_haves": array of strings or null,
-            "tech_stack_tags": array of strings or null,
-            "tech_breadth_requirement": string or null,
-            "minimum_years_of_experience": string or null,
-            "domain_expertise": array of strings or null,
-            "ai_ml_experience": string or null,
-            "infrastructure_experience": array of strings or null,
-            "system_design_level": string or null,
-            "coding_proficiency_required": string or null,
-            "coding_languages_versions": array of strings or null,
-            "version_control_experience": array of strings or null,
-            "ci_cd_tools": array of strings or null,
-            "collaborative_tools": array of strings or null,
-            "leadership_requirement": string or null,
-            "education_requirement": string or null,
-            "advanced_degree_preference": string or null,
-            "papers_publications_preferred": string or null,
-            "prior_startup_experience": string or null,
-            "advancement_history_required": boolean or null,
-            "independent_work_capacity": string or null,
-            "skills_must_have": array of strings or null,
-            "skills_preferred": array of strings or null,
-            "product_details": string or null,
-            "product_development_stage": string or null,
-            "technical_challenges": array of strings or null,
-            "key_responsibilities": array of strings or null,
-            "scope_of_impact": array of strings or null,
-            "expected_deliverables": array of strings or null,
-            "product_development_methodology": array of strings or null,
-            "stage_of_codebase": string or null,
-            "growth_trajectory": string or null,
-            "founder_background": string or null,
-            "funding_stability": string or null,
-            "expected_hours": string or null,
-            "ideal_companies": array of strings or null,
-            "disqualifying_traits": array of strings or null,
-            "deal_breakers": array of strings or null,
-            "culture_fit_indicators": array of strings or null,
-            "startup_mindset_requirements": array of strings or null,
-            "autonomy_level_required": string or null,
-            "growth_mindset_indicators": array of strings or null,
-            "ideal_candidate_profile": string or null,
-            "interview_process_tags": array of strings or null,
-            "technical_assessment_type": array of strings or null,
-            "interview_focus_areas": array of strings or null,
-            "time_to_hire": string or null,
-            "decision_makers": array of strings or null,
-            "recruiter_pitch_points": array of strings or null
-        }}
-
-        Transcript:
-        {transcript}
->>>>>>> bb1da45a
         """
 
         response = await asyncio.to_thread(
@@ -1402,49 +1303,6 @@
         # Generate job ID
         job_id = str(int(time.time() * 1000))
         
-<<<<<<< HEAD
-        print("Sending request to OpenAI for processing...")
-        response = client.chat.completions.create(
-            model="gpt-4-turbo-preview",
-            messages=[
-                {"role": "system", "content": "You are a job posting analyzer. Extract structured information from job details and transcripts."},
-                {"role": "user", "content": prompt}
-            ],
-            response_format={ "type": "json_object" }
-        )
-        print("Received response from OpenAI")
-        
-        # Parse the OpenAI response
-        print("\nParsing OpenAI response...")
-        job_data = json.loads(response.choices[0].message.content)
-        
-        # Add the Paraform URL if found but not extracted by OpenAI
-        if paraform_url and (not job_data.get('paraform_url') or job_data['paraform_url'] == "Not specified"):
-            job_data['paraform_url'] = paraform_url
-            print("Added Paraform URL from regex match")
-        
-        print("\n=== Extracted Job Data ===")
-        print(json.dumps(job_data, indent=2))
-        print(f"Successfully extracted {len(job_data)} fields")
-        
-        # Create embeddings for the job content
-        print("\nGenerating embeddings for job content...")
-        embedding_response = client.embeddings.create(
-            model="text-embedding-3-small",
-            input=raw_text
-        )
-        embedding = embedding_response.data[0].embedding
-        print("Embeddings generated successfully")
-        
-        # Prepare metadata for Pinecone
-        print("\nPreparing metadata for Pinecone...")
-        job_metadata = {
-            "job_id": job_id,
-            "timestamp": datetime.utcnow().isoformat(),
-            "source": "internal",
-            "original_filename": file.filename,
-            "paraform_url": paraform_url or "Not specified"
-=======
         # Store file content
         file_content = await file.read()
         
@@ -1453,59 +1311,9 @@
             "status": JobStatus.PENDING,
             "created_at": datetime.utcnow().isoformat(),
             "filename": file.filename
->>>>>>> bb1da45a
         }
         await redis_client.set_job_status(job_id, initial_status)
         
-<<<<<<< HEAD
-        # Flatten nested structures and ensure all metadata values are strings or arrays of strings
-        def flatten_and_convert(data, prefix=""):
-            result = {}
-            for key, value in data.items():
-                if isinstance(value, dict):
-                    result.update(flatten_and_convert(value, f"{prefix}{key}_"))
-                elif isinstance(value, list):
-                    result[f"{prefix}{key}"] = [str(item) for item in value] if value else ["Not specified"]
-                elif value is None or value == "":
-                    result[f"{prefix}{key}"] = "Not specified"
-                else:
-                    result[f"{prefix}{key}"] = str(value)
-            return result
-        
-        # Flatten and convert the job data
-        flattened_data = flatten_and_convert(job_data)
-        job_metadata.update(flattened_data)
-        
-        print("\n=== Final Metadata for Pinecone ===")
-        print(json.dumps(job_metadata, indent=2))
-        print(f"Metadata prepared with {len(job_metadata)} fields")
-        
-        # Upsert to Pinecone
-        print("\nStoring job data in Pinecone...")
-        try:
-            job_index.upsert(
-                vectors=[{
-                    "id": job_id,
-                    "values": embedding,
-                    "metadata": job_metadata
-                }]
-            )
-            print("Successfully stored job data in Pinecone")
-        except Exception as e:
-            print(f"\nERROR storing in Pinecone:")
-            print(f"Error type: {type(e)}")
-            print(f"Error message: {str(e)}")
-            print(f"Error traceback: {traceback.format_exc()}")
-            raise
-        
-        print("\n=== Job Submission Process Complete ===")
-        print(f"Job ID: {job_id}")
-        print(f"Company: {job_metadata.get('company_name', 'Not specified')}")
-        print(f"Position: {job_metadata.get('job_title', 'Not specified')}")
-        print(f"Paraform URL: {job_metadata.get('paraform_url', 'Not specified')}")
-        print(f"Company Website: {job_metadata.get('company_website', 'Not specified')}")
-        print("=====================================\n")
-=======
         # Add job to background tasks
         background_tasks.add_task(
             process_job_in_background,
@@ -1513,25 +1321,10 @@
             file_content,
             file.filename
         )
->>>>>>> bb1da45a
         
         return {
             "status": "accepted",
             "job_id": job_id,
-<<<<<<< HEAD
-            "message": "Job posting successfully submitted and processed",
-            "data": job_data
-        }
-        
-    except Exception as e:
-        print(f"\nERROR in submit_job:")
-        print(f"Error type: {type(e)}")
-        print(f"Error message: {str(e)}")
-        print(f"Error traceback: {traceback.format_exc()}")
-        raise HTTPException(
-            status_code=500,
-            detail=f"Error processing job data: {str(e)}"
-=======
             "message": "Job submitted successfully and is being processed",
             "status_endpoint": f"/jobs/{job_id}/status"
         }
@@ -1610,7 +1403,6 @@
                 {"role": "user", "content": JOB_ANALYSIS_PROMPT.format(raw_text=raw_text)}
             ],
             response_format={ "type": "json_object" }
->>>>>>> bb1da45a
         )
         
         job_data = json.loads(response.choices[0].message.content)
@@ -1994,13 +1786,8 @@
                 if response.status_code in (200, 404):
                     print(f"Successfully deleted knowledge base source {source_id} on retry attempt {attempt + 1}")
                     return True
-<<<<<<< HEAD
-                
-                print(f"Retry attempt {attempt + 1} failed for knowledge base source {source_id}")
-=======
             
             print(f"Retry attempt {attempt + 1} failed for knowledge base source {source_id}")
->>>>>>> bb1da45a
             
         except Exception as e:
             print(f"Error in retry attempt {attempt + 1}: {str(e)}")
@@ -2139,10 +1926,7 @@
                         if hasattr(response, 'knowledge_base_sources'):
                             print(f"Sources: {response.knowledge_base_sources}")
                         return False, None
-<<<<<<< HEAD
-                    
-=======
->>>>>>> bb1da45a
+            
             except Exception as e:
                 print(f"Error adding file to knowledge base: {str(e)}")
                 print(f"Error type: {type(e)}")
@@ -2156,10 +1940,6 @@
                     print(f"Cleaned up temporary file: {temp_file.name}")
                 except Exception as e:
                     print(f"Error cleaning up temporary file: {str(e)}")
-<<<<<<< HEAD
-                    
-=======
->>>>>>> bb1da45a
     except Exception as e:
         print(f"Error in add_to_knowledge_base: {str(e)}")
         print(f"Error type: {type(e)}")
@@ -2801,8 +2581,6 @@
             detail=f"Failed to get job: {str(e)}"
         )
 
-<<<<<<< HEAD
-=======
 @app.get("/test/redis")
 async def test_redis_connection():
     """Test Redis connection and basic operations."""
@@ -2849,5 +2627,4 @@
             "message": f"Redis connection test failed: {str(e)}"
         }
 
->>>>>>> bb1da45a
 app = app