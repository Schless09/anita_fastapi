import re
import uuid
from datetime import datetime
from typing import Dict, Any, List, Optional
import base64
import html # <--- Add import for html escaping

from openai import AsyncOpenAI
from supabase import AsyncClient, create_client
from loguru import logger
from email.message import Message as EmailMessage # Use EmailMessage to avoid name clash
from email.parser import BytesParser
from email.policy import default as default_policy
import html2text # For converting HTML email to text

from app.config.settings import Settings # Fixed import path
from anita.services.email_service import EmailService
from anita.services.slack_service import SlackService
from app.config.utils import get_table_name # Ensure correct import path from config/utils


class InboundEmailService:
    def __init__(self, settings: Settings, supabase_client: AsyncClient, email_service: EmailService, slack_service: SlackService):
        self.settings = settings
        self.supabase = supabase_client
        self.openai_client = AsyncOpenAI(api_key=settings.openai_api_key)
        self.email_service = email_service
        self.slack_service = slack_service
        self.html_converter = html2text.HTML2Text()
        self.html_converter.ignore_links = False

    def _parse_email(self, raw_email: bytes) -> Optional[Dict[str, Any]]:
        """Parses raw email bytes into a structured dictionary."""
        try:
            parser = BytesParser(policy=default_policy)
            msg: EmailMessage = parser.parsebytes(raw_email)

            from_addr = msg.get('From')
            to_addr = msg.get('To')
            subject = msg.get('Subject', '[No Subject]')
            message_id = msg.get('Message-ID')
            in_reply_to = msg.get('In-Reply-To')
            references = msg.get('References')
            date_str = msg.get('Date')

            body_text = ""
            body_html = ""

            if msg.is_multipart():
                for part in msg.walk():
                    content_type = part.get_content_type()
                    content_disposition = str(part.get('Content-Disposition'))

                    if "attachment" not in content_disposition:
                        if content_type == 'text/plain' and not body_text:
                            try:
                                body_text = part.get_payload(decode=True).decode(part.get_content_charset('utf-8'), errors='replace')
                            except (LookupError, TypeError):
                                body_text = part.get_payload(decode=True).decode('utf-8', errors='replace') # Fallback
                        elif content_type == 'text/html' and not body_html:
                            try:
                                body_html = part.get_payload(decode=True).decode(part.get_content_charset('utf-8'), errors='replace')
                            except (LookupError, TypeError):
                                body_html = part.get_payload(decode=True).decode('utf-8', errors='replace') # Fallback
            else:
                content_type = msg.get_content_type()
                if content_type == 'text/plain':
                    try:
                        body_text = msg.get_payload(decode=True).decode(msg.get_content_charset('utf-8'), errors='replace')
                    except (LookupError, TypeError):
                        body_text = msg.get_payload(decode=True).decode('utf-8', errors='replace')
                elif content_type == 'text/html':
                    try:
                        body_html = msg.get_payload(decode=True).decode(msg.get_content_charset('utf-8'), errors='replace')
                    except (LookupError, TypeError):
                        body_html = msg.get_payload(decode=True).decode('utf-8', errors='replace')
            
            # Prefer text, but convert HTML if text is empty
            if not body_text and body_html:
                 body_text = self.html_converter.handle(body_html)
            
            # Basic cleaning: remove quoted replies (optional, refine as needed)
            # This is a simple heuristic, might need more robust library for complex cases
            cleaned_body = "\n".join(line for line in body_text.splitlines() if not line.strip().startswith('>'))
            
            # Extract email address from From field (handle names like "John Doe <john.doe@example.com>")
            match = re.search(r'[\w\.-]+@[\w\.-]+\.\w+', from_addr)
            sender_email = match.group(0) if match else from_addr # Fallback to full field
            
            return {
                "sender_email": sender_email.lower(),
                "recipient_email": to_addr, # Keep original for potential routing
                "subject": subject,
                "body_text": cleaned_body, # Use the cleaned body
                "body_html": body_html,
                "message_id": message_id,
                "in_reply_to": in_reply_to,
                "references": references,
                "date": date_str
            }
        except Exception as e:
            logger.error(f"Error parsing email: {e}")
            return None

    async def _get_context_from_thread(self, parsed_email: Dict[str, Any]) -> Optional[Dict[str, Any]]:
        """Finds the candidate and relevant job context based on email headers or sender."""
        sender_email = parsed_email["sender_email"]
        in_reply_to = parsed_email["in_reply_to"]
        references = parsed_email["references"]
        # Use a reference Message-ID if available (more reliable for threading)
        thread_ref_id = in_reply_to or (references.split()[0] if references else None)
        
        candidates_table = get_table_name("candidates", self.settings)
        communications_table = get_table_name("communications", self.settings)
        jobs_table = get_table_name("jobs", self.settings)
        
        candidate_id = None
        candidate_name = None
        communicated_job_ids = set()
        thread_id = None

        try:
            # 1. Try finding the communication thread
            if thread_ref_id:
                logger.info(f"Searching communication log for reference ID: {thread_ref_id}")
                log_resp = await self.supabase.table(communications_table)\
                                .select("id, candidates_id, thread_id, metadata")\
                                .eq("metadata->>message_id", thread_ref_id)\
                                .limit(1)\
                                .execute()
                if log_resp.data:
                    log_entry = log_resp.data[0]
                    candidate_id = log_entry['candidates_id']
                    thread_id = log_entry.get('thread_id') # Get the existing thread_id
                    # Extract job IDs from the specific message it replies to
                    if log_entry.get('metadata') and log_entry['metadata'].get('job_matches_sent'):
                         communicated_job_ids.update([j['job_id'] for j in log_entry['metadata']['job_matches_sent'] if j.get('job_id')])
                    logger.info(f"Found candidate {candidate_id} and thread {thread_id} via reference ID.")
                else:
                    logger.warning(f"No communication log found for reference ID: {thread_ref_id}. Will try sender email.")
            
            # 2. If no thread found via ID, try finding candidate by sender email
            if not candidate_id:
                logger.info(f"Searching candidate by email: {sender_email}")
                cand_resp = await self.supabase.table(candidates_table)\
                                .select("id, full_name")\
                                .eq("email", sender_email)\
                                .limit(1)\
                                .execute()
                if cand_resp.data:
                    candidate_info = cand_resp.data[0]
                    candidate_id = candidate_info['id']
                    candidate_name = candidate_info.get('full_name', 'Candidate')
                    logger.info(f"Found candidate {candidate_id} via email.")
                    # If found by email, we need to find *all* jobs communicated to them recently?
                    # This is less precise. Let's try finding the latest relevant thread instead.
                    # We might need a thread_id established earlier in the conversation.
                    # For now, let's try finding the most recent outbound email thread to this candidate.
                    latest_thread_resp = await self.supabase.table(communications_table)\
                        .select("thread_id, metadata")\
                        .eq("candidates_id", candidate_id)\
                        .eq("direction", "outbound")\
                        .limit(1)\
                        .execute()
                    if latest_thread_resp.data:
                         latest_log = latest_thread_resp.data[0]
                         thread_id = latest_log.get('thread_id')
                         if latest_log.get('metadata') and latest_log['metadata'].get('job_matches_sent'):
                             communicated_job_ids.update([j['job_id'] for j in latest_log['metadata']['job_matches_sent'] if j.get('job_id')])
                         logger.info(f"Inferred thread {thread_id} and jobs from latest outbound for candidate {candidate_id}")
                    else:
                        logger.warning(f"Could not find any recent outbound communication for candidate {candidate_id} to establish context.")
                        # No context can be reliably determined
                        return None
                else:
                    logger.error(f"Candidate not found for email: {sender_email}. Cannot process reply.")
                    return None # Cannot proceed without identified candidate

            # 3. Fetch Candidate Name if not already fetched
            if not candidate_name and candidate_id:
                 cand_resp = await self.supabase.table(candidates_table)\
                                .select("full_name")\
                                .eq("id", candidate_id)\
                                .limit(1).execute()
                 if cand_resp.data:
                     candidate_name = cand_resp.data[0].get('full_name', 'Candidate')

            # 4. Fetch details for the communicated jobs
            allowed_job_details = []
            if communicated_job_ids:
                logger.info(f"Fetching details for communicated job IDs: {communicated_job_ids}")
                
                # Select additional relevant job columns for AI context
                select_columns = (
                    "id, job_title, company_name, product_description, job_url, "
                    "key_responsibilities, seniority, work_arrangement, location_city, "
                    "location_state, tech_stack_must_haves, salary_range_min, salary_range_max, visa_sponsorship"
                )
                
                jobs_resp = await self.supabase.table(jobs_table)\
                                .select(select_columns)\
                                .in_("id", list(communicated_job_ids))\
                                .execute()
                if jobs_resp.data:
                    allowed_job_details = jobs_resp.data
                    logger.info(f"Fetched details for {len(allowed_job_details)} allowed jobs.")
                else:
                    logger.warning(f"Could not fetch details for communicated job IDs: {communicated_job_ids}")
            else:
                 logger.warning(f"No communicated job IDs found for candidate {candidate_id} in this context.")

            # Generate a new thread_id if none was found (e.g., first reply found via email only)
            if not thread_id:
                 thread_id = str(uuid.uuid4())
                 logger.info(f"Generated new thread_id for this interaction: {thread_id}")

            return {
                "candidate_id": candidate_id,
                "candidate_name": candidate_name or "Candidate",
                "thread_id": thread_id,
                "allowed_jobs": allowed_job_details
            }

        except Exception as e:
            logger.exception(f"Error getting context for email from {sender_email}: {e}")
            return None

    async def _generate_ai_reply(self, candidate_message: str, context: Dict[str, Any]) -> Optional[str]:
        """Generates a reply using OpenAI, constrained by the provided context."""
        candidate_name = context["candidate_name"]
        allowed_jobs = context["allowed_jobs"]

        if not allowed_jobs:
            # If no specific jobs were discussed previously or found, provide a generic response
            prompt = f"""
You are Anita, a friendly AI career co-pilot.
A candidate named {candidate_name} has replied to one of your previous emails, but the context doesn't specify which job openings were discussed.
Their message is: "{candidate_message}"

Please respond politely. Acknowledge their message. Ask them to clarify which role they are asking about or what specific information they need. Reassure them you want to help once you have more details.
Do not mention any specific job titles or companies unless they mentioned them clearly first.
Keep the response concise and helpful.
"""
        else:
            job_details_parts = []
            for job in allowed_jobs:
                job_str = (
                    f"- Job Title: {job.get('job_title', 'N/A')}\\n"
                    f"  Company: {job.get('company_name', 'N/A')}\\n"
                    f"  Description Snippet: {job.get('product_description', 'N/A')[:200]}...\\n"
                    f"  URL: {job.get('job_url', 'N/A')}"
                )
                job_details_parts.append(job_str)
            job_context_str = "\\n".join(job_details_parts)

            prompt = f"""
You are Anita, a friendly and helpful AI career co-pilot.
You are replying to an email from a candidate named {candidate_name}.
Their message is: "{candidate_message}"

You have previously discussed the following job opportunity/opportunities with them. You can ONLY discuss these specific roles:
{job_context_str}

**Instructions:**
1. Carefully read the candidate's message.
2. Answer any questions they have ONLY about the jobs listed above. Use the provided details.
3. If they ask about jobs NOT listed above, politely state that you can only provide information on the roles previously shared and listed here.
4. If they ask general questions (e.g., about the process), answer helpfully but briefly.
5. Do NOT invent information or discuss internal processes not meant for candidates.
6. Do NOT mention other candidates.
7. Maintain a positive, professional, and encouraging tone.
8. Keep the reply concise and focused.
9. Sign off as "Anita, Your personal career co-pilot".

Generate the email reply body based *only* on the candidate's message and the allowed job information provided above.
"""

        try:
            logger.info("Generating AI reply...")
            response = await self.openai_client.chat.completions.create(
                model=self.settings.openai_model,
                messages=[
                    {"role": "system", "content": prompt}
                ],
                temperature=self.settings.openai_temperature,
                max_tokens=500
            )
            reply_content = response.choices[0].message.content.strip()
            logger.info("AI reply generated successfully.")
            return reply_content
        except Exception as e:
            logger.exception(f"Error generating AI reply: {e}")
            return None

    async def _log_communication(self, context: Dict[str, Any], parsed_email: Dict[str, Any], ai_reply: Optional[str], direction: str):
        """Logs the email interaction to the database."""
        communications_table = get_table_name("communications", self.settings)
        log_entry = {
            "candidates_id": context.get("candidate_id"),
            "thread_id": context.get("thread_id"),
            "type": "email",
            "direction": direction,
            "subject": parsed_email.get("subject"),
            "content": parsed_email.get("body_text") if direction == "inbound" else ai_reply,
            "metadata": {
                "message_id": parsed_email.get("message_id") if direction == "inbound" else None, # Store inbound message ID
                "reply_message_id": None, # Will be set when reply is sent
                "sender": parsed_email.get("sender_email") if direction == "inbound" else self.settings.sender_email,
                "recipient": parsed_email.get("recipient_email") if direction == "inbound" else parsed_email.get("sender_email"),
                "ai_generated": direction == "outbound",
                "allowed_jobs_context": context.get("allowed_jobs") if direction == "outbound" else None, # Log context used for AI reply
                "in_reply_to": parsed_email.get("in_reply_to"),
                "references": parsed_email.get("references"),
            }
        }
        try:
            log_resp = await self.supabase.table(communications_table).insert(log_entry).execute()
            if hasattr(log_resp, 'data') and log_resp.data:
                logger.info(f"Successfully logged {direction} email communication for candidate {context.get('candidate_id')}, thread {context.get('thread_id')}")
                return log_resp.data[0].get('id') # Return log entry ID
            else:
                 logger.error(f"Error logging {direction} email communication: {log_resp.error or log_resp}")
                 return None
        except Exception as e:
            logger.exception(f"Exception logging {direction} email communication: {e}")
            return None

    async def _update_log_metadata(self, log_id: int, metadata_update: dict):
        """Merges new data into the metadata JSONB field of a specific communication log."""
        communications_table = get_table_name("communications", self.settings)
        try:
            # Fetch existing metadata
            resp = await self.supabase.table(communications_table).select("metadata").eq("id", log_id).maybe_single().execute()
            if not resp.data:
                 logger.error(f"Cannot update metadata: Log entry with ID {log_id} not found.")
                 return False
            
            existing_metadata = resp.data.get("metadata", {})
            if not isinstance(existing_metadata, dict):
                logger.warning(f"Existing metadata for log {log_id} is not a dict ({type(existing_metadata)}). Overwriting.")
                existing_metadata = {}
            
            # Merge new data
            existing_metadata.update(metadata_update)

            # Update the record
            update_resp = await self.supabase.table(communications_table)\
                                     .update({"metadata": existing_metadata})\
                                     .eq("id", log_id)\
                                     .execute()

            if update_resp.data:
                logger.info(f"Successfully updated metadata for communication log {log_id}")
                return True
            else:
                logger.error(f"Failed to update metadata for communication log {log_id}: {update_resp.error}")
                return False
        except Exception as e:
            logger.exception(f"Exception updating metadata for communication log {log_id}: {e}")
            return False

    async def process_inbound_email(self, raw_email_bytes: bytes):
        """Main function to process a new inbound email."""
        logger.info("--- Processing new inbound email --- ")

        # 1. Parse the email
        parsed_email = self._parse_email(raw_email_bytes)
        if not parsed_email:
            logger.error("Failed to parse inbound email. Aborting.")
            return
        logger.info(f"Parsed email from: {parsed_email['sender_email']}, Subject: {parsed_email['subject']}")

        # 2. Get context (candidate, allowed jobs)
        context = await self._get_context_from_thread(parsed_email)
        if not context or not context.get("candidate_id"):
            logger.warning(f"Could not determine context or candidate for email from {parsed_email['sender_email']}. Skipping AI reply.")
            # Optionally log the raw inbound email even if context fails
            # await self._log_communication({"thread_id": str(uuid.uuid4())}, parsed_email, None, "inbound")
            return
        logger.info(f"Context found: Candidate ID {context['candidate_id']}, Thread ID {context['thread_id']}, Allowed Jobs: {len(context['allowed_jobs'])}")

        # 3. Log the inbound email (initially without AI reply)
        inbound_log_id = await self._log_communication(context, parsed_email, None, "inbound")
        if not inbound_log_id:
             logger.error("Failed to log inbound email. Aborting processing.")
             return # Cannot proceed without a log ID to reference

        # 4. Generate AI reply
        ai_reply = await self._generate_ai_reply(parsed_email["body_text"], context)
        if not ai_reply:
            logger.error("Failed to generate AI reply. No reply will be sent or notified.")
            # Optionally update log status here to indicate AI failure
            await self._update_log_metadata(inbound_log_id, {"status": "ai_reply_failed"})
            return
        logger.info("AI reply generated.")
        
        # 4.5 Store proposed AI reply in the *inbound* log's metadata for later retrieval
        metadata_update = {
            "proposed_ai_reply": ai_reply,
            "status": "pending_approval" # Add status
        }
        await self._update_log_metadata(inbound_log_id, metadata_update)
        
        # 5. Send Slack Notification for Approval/Action (Only in Staging/Production)
        if self.settings.environment in ["staging", "production"]:
            logger.info(f"Environment is '{self.settings.environment}', proceeding with Slack notification.")
            try:
                slack_channel_id = self.settings.slack_reply_approval_channel_id
                if slack_channel_id and self.slack_service:
                    fallback_text, blocks = self.slack_service.format_reply_notification(
                        candidate_email=parsed_email["sender_email"],
                        candidate_message=parsed_email["body_text"],
                        ai_reply=ai_reply,
                        inbound_comm_log_id=inbound_log_id # Pass the log ID
                    )
                    logger.info(f"Sending Slack notification to channel {slack_channel_id} for log ID {inbound_log_id}")
                    self.slack_service.send_notification(
                       channel_id=slack_channel_id, 
                       text=fallback_text, 
                       blocks=blocks
                    )
                    # Update log status
                    await self._update_log_metadata(inbound_log_id, {"status": "pending_slack_action"})
                else:
                     logger.warning("Slack channel ID not configured or Slack service unavailable. Skipping notification.")
                     # Update log status
                     await self._update_log_metadata(inbound_log_id, {"status": "slack_config_missing"})
            except Exception as e:
                 logger.exception(f"Error sending Slack notification: {e}") 
                 # Update log status
                 await self._update_log_metadata(inbound_log_id, {"status": "slack_notification_failed"})
        else:
            logger.info(f"Environment is '{self.settings.environment}', skipping Slack notification for email reply approval.")
            # Optional: Update status to indicate automatic skip if needed
            # await self._update_log_metadata(inbound_log_id, {"status": "slack_skipped_dev"})

        # --- REMOVED STEP 6: Automatic Email Sending --- 
        # Email sending is now triggered by Slack actions handled by a separate endpoint.

        logger.info(f"--- Finished initial processing for inbound email (Log ID: {inbound_log_id}). Waiting for Slack action. ---")

    async def send_approved_email(self, inbound_log_id: int, final_reply_content: str, approver_user_id: Optional[str] = None):
        """Sends the email reply after approval/edit via Slack."""
        logger.info(f"Attempting to send approved email for inbound log ID: {inbound_log_id}")
        communications_table = get_table_name("communications", self.settings)
        
        try:
            # 1. Fetch the original inbound log entry to get context
            log_resp = await self.supabase.table(communications_table)\
                                    .select("id, candidates_id, thread_id, subject, metadata")\
                                    .eq("id", inbound_log_id)\
                                    .maybe_single()\
                                    .execute()
            
            if not log_resp.data:
                logger.error(f"Could not find communication log entry with ID: {inbound_log_id}. Cannot send reply.")
                # TODO: Notify Slack channel about this failure?
                return False
            
            inbound_log = log_resp.data
            metadata = inbound_log.get("metadata", {})
            if not isinstance(metadata, dict):
                 logger.error(f"Invalid metadata format in log {inbound_log_id}. Cannot proceed.")
                 return False
            
            candidate_id = inbound_log.get("candidates_id")
            thread_id = inbound_log.get("thread_id")
            original_subject = inbound_log.get("subject", "")
            recipient_email = metadata.get("sender") # The sender of the inbound email is the recipient of the reply
            references = metadata.get("references")
            inbound_message_id = metadata.get("message_id") # ID of the email we are replying to

            if not recipient_email or not inbound_message_id:
                 logger.error(f"Missing recipient email or original message_id in log {inbound_log_id} metadata. Cannot send reply.")
                 return False

            # 2. Prepare and send the reply email
            reply_subject = f"Re: {original_subject}" if not original_subject.lower().startswith("re:") else original_subject
<<<<<<< HEAD

            # Convert plain text to simple HTML, escaping content and replacing newlines
            escaped_content = html.escape(final_reply_content)
            html_reply_content = f"<html><body><p>{escaped_content.replace('\n', '<br>')}</p></body></html>"

            # Use the EmailService's capability to handle threading headers
=======
            
            # If HTML body generation is needed and causing errors, fix it:
            # Example structure based on error log (adjust if actual code differs):
            logger.info(">>>> DEBUG: Executing fixed send_approved_email code block - v3 <<<<") # Add debug log
            content_with_br = final_reply_content.replace('\n', '<br>') # Perform replacement first
            html_reply_content = f"<html><body><p>{content_with_br}</p></body></html>" # Use variable in f-string

            # The actual call that was likely near the original error line:
>>>>>>> e79fa621
            sent_message_details = await self.email_service.send_reply_email(
                recipient_email=recipient_email,
                subject=reply_subject,
                plain_text_body=final_reply_content,
<<<<<<< HEAD
                html_body=html_reply_content, # <--- Pass the generated HTML body
=======
                # html_body=html_reply_content, # Pass the fixed HTML content if uncommented
>>>>>>> e79fa621
                thread_references=references,
                thread_in_reply_to=inbound_message_id
            )
            
            if sent_message_details and sent_message_details.get('id'):
                logger.info(f"Successfully sent approved reply email for log {inbound_log_id}. Reply Message ID: {sent_message_details.get('id')}")
                
                # 3. Log the final outbound communication
                outbound_log_entry_data = {
                    "candidates_id": candidate_id,
                    "thread_id": thread_id,
                    "type": "email",
                    "direction": "outbound",
                    "subject": reply_subject,
                    "content": final_reply_content,
                    "metadata": {
                        "reply_message_id": sent_message_details.get('id'),
                        "sender": self.settings.sender_email,
                        "recipient": recipient_email,
                        "html_content": html_reply_content, # <--- Log the HTML content too
                        "ai_generated": metadata.get("proposed_ai_reply") == final_reply_content, # Track if it was modified
                        "approved_by": approver_user_id, # Log who approved/sent it
                        "in_reply_to_log_id": inbound_log_id, # Link back to the inbound log
                        "in_reply_to_message_id": inbound_message_id,
                        "references": references,
                        "status": "sent_after_approval"
                    }
                }
                log_resp = await self.supabase.table(communications_table).insert(outbound_log_entry_data).execute()
                if log_resp.data:
                     logger.info(f"Successfully logged final outbound email communication for thread {thread_id}, linked to inbound {inbound_log_id}")
                else:
                     logger.error(f"Error logging final outbound email for thread {thread_id}: {log_resp.error}")

                # 4. Update the original inbound log status
                await self._update_log_metadata(inbound_log_id, {"status": "replied", "outbound_log_id": log_resp.data[0]['id'] if log_resp.data else None})
                return True
            else:
                logger.error(f"Failed to send approved reply email for log {inbound_log_id}.")
                # Update status to reflect send failure
                await self._update_log_metadata(inbound_log_id, {"status": "approved_send_failed"})
                return False
        except Exception as e:
            logger.exception(f"Error sending approved email for log {inbound_log_id}: {e}")
            # Attempt to update status
            await self._update_log_metadata(inbound_log_id, {"status": "approved_send_exception"})
            return False


# Helper function assuming you have a way to get dependencies
def get_inbound_email_service(settings: Settings, supabase_client: AsyncClient) -> InboundEmailService:
     # Need instances of EmailService and SlackService
     # This might be handled by your dependency injection framework (e.g., FastAPI Depends)
     email_service = EmailService(settings)
     slack_service = SlackService(settings)
     return InboundEmailService(settings, supabase_client, email_service, slack_service) <|MERGE_RESOLUTION|>--- conflicted
+++ resolved
@@ -245,13 +245,13 @@
             job_details_parts = []
             for job in allowed_jobs:
                 job_str = (
-                    f"- Job Title: {job.get('job_title', 'N/A')}\\n"
-                    f"  Company: {job.get('company_name', 'N/A')}\\n"
-                    f"  Description Snippet: {job.get('product_description', 'N/A')[:200]}...\\n"
+                    f"- Job Title: {job.get('job_title', 'N/A')}\n"
+                    f"  Company: {job.get('company_name', 'N/A')}\n"
+                    f"  Description Snippet: {job.get('product_description', 'N/A')[:200]}...\n"
                     f"  URL: {job.get('job_url', 'N/A')}"
                 )
                 job_details_parts.append(job_str)
-            job_context_str = "\\n".join(job_details_parts)
+            job_context_str = "\n".join(job_details_parts)
 
             prompt = f"""
 You are Anita, a friendly and helpful AI career co-pilot.
@@ -440,35 +440,24 @@
         logger.info(f"--- Finished initial processing for inbound email (Log ID: {inbound_log_id}). Waiting for Slack action. ---")
 
     async def send_approved_email(self, inbound_log_id: int, final_reply_content: str, approver_user_id: Optional[str] = None):
-        """Sends the email reply after approval/edit via Slack."""
-        logger.info(f"Attempting to send approved email for inbound log ID: {inbound_log_id}")
+        """Sends the final, approved email reply."""
         communications_table = get_table_name("communications", self.settings)
-        
         try:
-            # 1. Fetch the original inbound log entry to get context
-            log_resp = await self.supabase.table(communications_table)\
-                                    .select("id, candidates_id, thread_id, subject, metadata")\
-                                    .eq("id", inbound_log_id)\
-                                    .maybe_single()\
-                                    .execute()
-            
+            # 1. Fetch the original inbound log entry to get necessary metadata
+            log_resp = await self.supabase.table(communications_table).select("candidate_id, thread_id, metadata").eq("id", inbound_log_id).single().execute()
             if not log_resp.data:
-                logger.error(f"Could not find communication log entry with ID: {inbound_log_id}. Cannot send reply.")
-                # TODO: Notify Slack channel about this failure?
+                logger.error(f"Could not find communication log entry with ID: {inbound_log_id}")
                 return False
-            
-            inbound_log = log_resp.data
-            metadata = inbound_log.get("metadata", {})
-            if not isinstance(metadata, dict):
-                 logger.error(f"Invalid metadata format in log {inbound_log_id}. Cannot proceed.")
-                 return False
-            
-            candidate_id = inbound_log.get("candidates_id")
-            thread_id = inbound_log.get("thread_id")
-            original_subject = inbound_log.get("subject", "")
-            recipient_email = metadata.get("sender") # The sender of the inbound email is the recipient of the reply
+
+            log_entry = log_resp.data
+            candidate_id = log_entry.get("candidate_id")
+            thread_id = log_entry.get("thread_id")
+            metadata = log_entry.get("metadata", {})
+
+            recipient_email = metadata.get("sender") # The sender of the original email is the recipient of the reply
+            original_subject = metadata.get("subject", "")
             references = metadata.get("references")
-            inbound_message_id = metadata.get("message_id") # ID of the email we are replying to
+            inbound_message_id = metadata.get("message_id")
 
             if not recipient_email or not inbound_message_id:
                  logger.error(f"Missing recipient email or original message_id in log {inbound_log_id} metadata. Cannot send reply.")
@@ -476,32 +465,19 @@
 
             # 2. Prepare and send the reply email
             reply_subject = f"Re: {original_subject}" if not original_subject.lower().startswith("re:") else original_subject
-<<<<<<< HEAD
-
-            # Convert plain text to simple HTML, escaping content and replacing newlines
+            
+            # Use html escape from main and replace logic from both branches
+            logger.info(">>>> DEBUG: Executing fixed send_approved_email code block - v3 <<<<") # Keep debug log
             escaped_content = html.escape(final_reply_content)
-            html_reply_content = f"<html><body><p>{escaped_content.replace('\n', '<br>')}</p></body></html>"
-
-            # Use the EmailService's capability to handle threading headers
-=======
-            
-            # If HTML body generation is needed and causing errors, fix it:
-            # Example structure based on error log (adjust if actual code differs):
-            logger.info(">>>> DEBUG: Executing fixed send_approved_email code block - v3 <<<<") # Add debug log
-            content_with_br = final_reply_content.replace('\n', '<br>') # Perform replacement first
-            html_reply_content = f"<html><body><p>{content_with_br}</p></body></html>" # Use variable in f-string
-
-            # The actual call that was likely near the original error line:
->>>>>>> e79fa621
+            content_with_br = escaped_content.replace('\n', '<br>')
+            html_reply_content = f"<html><body><p>{content_with_br}</p></body></html>"
+
+            # The actual call
             sent_message_details = await self.email_service.send_reply_email(
                 recipient_email=recipient_email,
                 subject=reply_subject,
                 plain_text_body=final_reply_content,
-<<<<<<< HEAD
-                html_body=html_reply_content, # <--- Pass the generated HTML body
-=======
-                # html_body=html_reply_content, # Pass the fixed HTML content if uncommented
->>>>>>> e79fa621
+                html_body=html_reply_content, # Keep uncommented from main
                 thread_references=references,
                 thread_in_reply_to=inbound_message_id
             )
